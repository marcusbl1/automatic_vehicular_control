from lxml.etree import Element, SubElement, tostring, XMLParser
from xml.etree import ElementTree
import subprocess
import sumolib
import traci
import traci.constants as T # https://sumo.dlr.de/pydoc/traci.constants.html
from traci.exceptions import FatalTraCIError, TraCIException
import bisect
import warnings
import gym

from automatic_vehicular_control.u import *
from automatic_vehicular_control.ut import *

def val_to_str(x):
    return str(x).lower() if isinstance(x, bool) else str(x)

def dict_kv_to_str(x):
    return dict(map(val_to_str, kv) for kv in x.items())

def str_to_val(x):
    for f in int, float:
        try:
            return f(x)
        except (ValueError, TypeError):
            pass
    return x

def values_str_to_val(x):
    for k, v in x.items():
        x[k] = str_to_val(v)
    return x

#todo -- modify for setting ssm device
class E(list):
    """
    Builder for lxml.etree.Element
    """
    xsi = Path('F') / 'resources' / 'xml' / 'XMLSchema-instance' # http://www.w3.org/2001/XMLSchema-instance
    root_args = dict(nsmap=dict(xsi=xsi))
    def __init__(self, _name, *args, **kwargs):
        assert all(isinstance(a, E) for a in args)
        super().__init__(args)
        self._dict = kwargs
        self._name = _name

    def keys(self):
        return self._dict.keys()

    def values(self):
        return self._dict.values()

    def items(self):
        return self._dict.items()

    def __getitem__(self, k):
        if isinstance(k, (int, slice)):
            return super().__getitem__(k)
        return self._dict.__getitem__(k)

    def __setitem__(self, k, v):
        if isinstance(k, (int, slice)):
            return super().__setitem__(k, v)
        return self._dict.__setitem__(k, v)

    def __getattr__(self, k):
        if k == '__array_struct__':
            raise AttributeError
        if k in ['_dict', '_name']:
            return self.__dict__[k]
        else:
            return self[k]

    def __setattr__(self, k, v):
        if k in ['_dict', '_name']:
            self.__dict__[k] = v
        else:
            self[k] = v

    def __repr__(self):
        return self.to_string().decode()

    def to_element(self, root=True):
        e = Element(self._name, attrib={k: val_to_str(v) for k, v in self.items()}, **(E.root_args if root else {}))
        e.extend([x.to_element(root=False) for x in self])
        return e

    def to_string(self):
        return tostring(self.to_element(), pretty_print=True, encoding='UTF-8', xml_declaration=True)

    def to_path(self, p):
        p.save_bytes(self.to_string())

    def children(self, tag):
        return [x for x in self if x._name == tag]

    @classmethod
    def from_element(cls, e):
        return E(e.tag, *(cls.from_element(x) for x in e), **e.attrib)

    @classmethod
    def from_path(cls, p):
        return cls.from_element(ElementTree.parse(p, parser=XMLParser(recover=True)).getroot())

    @classmethod
    def from_string(cls, s):
        return cls.from_element(ElementTree.fromstring(s))

V = Namespace(**{k[4:].lower(): k for k, v in inspect.getmembers(T, lambda x: not callable(x)) if k.startswith('VAR_')})
TL = Namespace(**{k[3:].lower(): k for k, v in inspect.getmembers(T, lambda x: not callable(x)) if k.startswith('TL_')})

class SubscribeDef:
    """
    SUMO subscription manager
    """
    def __init__(self, tc_module, subs):
        self.tc_mod = tc_module
        self.names = [k.split('_', 1)[1].lower() for k in subs]
        self.constants = [getattr(T, k) for k in subs]

    def subscribe(self, *id):
        self.tc_mod.subscribe(*id, self.constants)
        return self

    def get(self, *id):
        res = self.tc_mod.getSubscriptionResults(*id)
        return Namespace(((n, res[v]) for n, v in zip(self.names, self.constants)))

SPEED_MODE = Namespace(
    aggressive=0,
    obey_safe_speed=1,
    no_collide=7,
    right_of_way=25,
    all_checks=31
)

LC_MODE = Namespace(off=0, no_lat_collide=512, strategic=1621)

# Traffic light defaults
PROGRAM_ID = 1
MAX_GAP = 3.0
DETECTOR_GAP = 0.6
SHOW_DETECTORS = True

# Car following models
IDM = dict(
    accel=2.6,
    decel=4.5,
    tau=1.0,  # past 1 at sim_step=0.1 you no longer see waves
    minGap=2.5,
    maxSpeed=30,
    speedFactor=1.0,
    speedDev=0.1,
    impatience=0.5,
    delta=4,
    carFollowModel='IDM',
    sigma=0.2,
)

Krauss = dict(
    accel=2.6,
    decel=4.5,
    tau=1.0,
    minGap=2.5,
    sigma=0.5,
    maxSpeed=30,
    speedFactor=1.0,
    speedDev=0.1,
    impatience=0.5,
    carFollowModel='Krauss',
)

# Lane change models
LC2013 = dict(
    laneChangeModel='LC2013',
    lcStrategic=1.0,
    lcCooperative=1.0,
    lcSpeedGain=1.0,
    lcKeepRight=1.0,
)

SL2015 = dict(
    laneChangeModel='SL2015',
    lcStrategic=1.0,
    lcCooperative=1.0,
    lcSpeedGain=1.0,
    lcKeepRight=1.0,
    lcLookAheadLeft=2.0,
    lcSpeedGainRight=1.0,
    lcSublane=1.0,
    lcPushy=0,
    lcPushyGap=0.6,
    lcAssertive=1,
    lcImpatience=0,
    lcTimeToImpatience=float('inf'),
    lcAccelLat=1.0,
)

# Builder for an inflow
def FLOW(id, type, route, departSpeed, departLane='random', vehsPerHour=None, probability=None, period=None, number=None):
    flow = Namespace(
        id=id,
        type=type,
        route=route,
        departSpeed=departSpeed,
        departLane=departLane,
        begin=1
    )
    flow.update(dict(number=number) if number else dict(end=86400))
    if vehsPerHour:
        flow.vehsPerHour = vehsPerHour
    elif probability:
        flow.probability = probability
    elif period:
        flow.period = period
    return flow

# Vehicle colors
WHITE = (255, 255, 255)
CYAN = (0, 255, 255)
RED = (255, 0, 0)

COLLISION = Namespace(teleport='teleport', warn='warn', none='none', remove='remove')

class NetBuilder:
    """
    Builder for the traffic network, which includes nodes, edges, connections, and additional
    Output can be saved into xml and serve as input to SUMO
    """
    def __init__(self):
        self.nodes = {}
        self.edges = {}
        self.connections = {}
        self.additional = []

    def add_nodes(self, node_infos):
        nodes = [E('node', **n.setdefaults(id=f'n_{n.x}.{n.y}')) for n in node_infos]
        self.nodes.update((n.id, n) for n in nodes)
        ret = np.empty(len(nodes), dtype=object)
        ret[:] = nodes
        return ret

    def chain(self, nodes, lane_maps=None, edge_attrs={}, route_id=None):
        """
        Add a chain of nodes while building the edges, connections, and routes
        """
        edge_attrs = [edge_attrs] * (len(nodes) - 1) if isinstance(edge_attrs, dict) else edge_attrs
        lane_maps = lane_maps or [{0: 0} for _ in range(len(nodes) - 2)]
        num_lanes = ([len(l) for l in lane_maps] + [len(set(lane_maps[-1].values()))])
        edges = [E('edge', **{
            'id': f'e_{n1.id}_{n2.id}',
            'from': n1.id, 'to': n2.id,
            'length': np.sqrt((n1.x - n2.x) ** 2 + (n1.y - n2.y) ** 2),
            'numLanes': nl,
            **e
        }) for n1, n2, nl, e in zip(nodes, nodes[1:], num_lanes, edge_attrs)]
        connections = flatten([[E('connection', **{
            'from': e1.id, 'to': e2.id,
            'fromLane': from_, 'toLane': to
        }) for from_, to in lmap.items()] for e1, e2, lmap in zip(edges, edges[1:], lane_maps)])
        route = E('route', id=route_id or f'r_{len(self.additional)}', edges=' '.join(e.id for e in edges))
        self.edges.update((e.id, e) for e in edges)
        self.connections.update(((con['from'], con.to, con.fromLane, con.toLane), con) for con in connections)
        self.additional.append(route)
        return edges, connections, route

    def intersect(self, center, neighbors, movements, separate_right=False):
        """
        Assume no u-turns. Number of output lanes is the max number of lanes of all the movements leading to the output. Right turns either share lane with straight or have one separate lane.
        neighbors: n neighboring nodes of center, specified in a clockwise orientation from the top
        movements: array of shape (4, 4) where entry (i, j) denotes number of lanes from ith node to jth node. i = 0 denotes the top node, and i increases clockwise around the intersection
        separate_right: a boolean or an array of shape (n,) which denotes whether the right turn should be a separate lane or share the lane going straight
        """
        turn_nodes, turn_lanes = movements_to_turns(neighbors, movements)
        opp_turn_lanes = np.roll(turn_lanes, 2, axis=0)
        separate_right = [separate_right] * len(neighbors) if isinstance(separate_right, bool) else separate_right
        edges = []
        for x, num_x_to, num_opp_to, num_to_x, sep in zip(neighbors, turn_lanes, opp_turn_lanes, movements.T, separate_right):
            pairs = []
            p1, p2 = np.array([x.x, x.y]), np.array([center.x, center.y])
            d = p2 - p1
            dist = np.linalg.norm(d)
            d1, d2 = np.array([-d[1], d[0]]) / dist * 3.2 * min(num_x_to[-1], num_opp_to[-1]) * 0.5 # 3.2 is the lane width
            if num_x_to.any(): pairs.append((x, center, num_x_to.sum() - min(num_x_to[0], not sep)))
            if num_to_x.any(): pairs.append((center, x, num_to_x.max()))
            for x1, x2, n_lanes in pairs:
                edges.append(E('edge', **{
                    'id': f'e_{x1.id}_{x2.id}',
                    'from': x1.id, 'to': x2.id,
                    'length': dist, 'shape': f'{x1.x + d1},{x1.y + d2} {x2.x + d1},{x2.y + d2}',
                    'numLanes': n_lanes,
                }))
        self.edges.update((e.id, e) for e in edges)

        connections = []
        for x1, x1_to, num_x1_to, sep in zip(neighbors, turn_nodes, turn_lanes, separate_right):
            offsets1 = np.cumsum(num_x1_to) - num_x1_to
            offsets1[1:] = offsets1[1:] - min(num_x1_to[0], not sep)
            e1 = f'e_{x1.id}_{center.id}'
            for i, (x2, num_x1_to_x2, o1) in enumerate(zip(x1_to, num_x1_to, offsets1)):
                e2 = f'e_{center.id}_{x2.id}'
                o2 = 0 if i == 0 else self.edges[e2].numLanes - num_x1_to_x2 # 0 for right turns
                connections.extend(E('connection', **{'from': e1, 'to': e2, 'fromLane': o1 + k, 'toLane': o2 + k}) for k in range(num_x1_to_x2))
        self.connections.update(((con['from'], con.to, con.fromLane, con.toLane), con) for con in connections)

        routes = []
        for x1, x1_to in zip(neighbors, turn_nodes):
            e1, r1 = f'e_{x1.id}_{center.id}', f'r_{x1.id}_{center.id}'
            routes.append(E('route', id=r1, edges=e1))
            routes1 = [E('route', id=f'r_{x1.id}_{x2.id}', edges=f'{e1} e_{center.id}_{x2.id}') for x2 in x1_to]
            routes.extend(routes1)

            routes.append(E('rerouter', E('interval',
                *(E('routeProbReroute', id=r.id, probability=1) for r in routes1), begin=0, end=1e9)
            , id='reroute', edges=e1))
        self.additional.extend(routes)
        return edges, connections, routes

    def build(self):
        return E('nodes', *self.nodes.values()), E('edges', *self.edges.values()), E('connections', *self.connections.values()), self.additional

def movements_to_turns(nodes, movements):
    """
    nodes: array of shape (4,) nodes
    movements: array of shape (4, 4) where entry (i, j) denotes number of lanes from ith node to jth node. i = 0 denotes the top node, and i increases clockwise around the intersection
    return:
        - array of shape (4, 3) where row i denotes the right, straight, and left nodes of node i
        - array of shape (4, 3) where row i denotes number of lanes turning right, going straight, and turning left, respectively.
    """
    return (
        [(nodes[i + 1:] + nodes[:i])[::-1] for i, _ in enumerate(nodes)],
        np.array([np.roll(ms, -i)[:0:-1] for i, ms in enumerate(movements)])
    )

def build_closed_route(edges, n_veh=0, av=0, space='random_free', type_fn=None, depart_speed=0, offset=0, init_length=None):
    """
    'equal' and 'free' guarantee the order of the vehicle ids to be monotonically increasing along the route.
    Anything with random could see random vehicle id order along the route
    """
    assert isinstance(space, (float, int)) or space in ('equal', 'random_free', 'free', 'random', 'base', 'last')
    order = lambda i: edges[i:] + edges[:i + 1]
    routes = [E('route', id=f'route_{e.id}', edges=' '.join(e_.id for e_ in order(i))) for i, e in enumerate(edges)]
    rerouter = E('rerouter', E('interval', E('routeProbReroute', id=routes[0].id), begin=0, end=1e9), id='reroute', edges=edges[0].id)
    vehicles = []
    if n_veh > 0:
        lane_lengths, lane_routes, lane_idxs = map(np.array, zip(*[(e.length, r.id, i) for e, r in zip(edges, routes) for i in range(e.numLanes)]))
        lane_ends = np.cumsum(lane_lengths)
        lane_starts = lane_ends - lane_lengths
        total_length = lane_ends[-1]
        init_length = init_length or total_length

        positions = (offset + np.linspace(0, init_length, n_veh, endpoint=False)) % total_length
        veh_lane = (positions.reshape(-1, 1) < lane_ends.reshape(1, -1)).argmax(axis=1)

        if space == 'equal':
            space = total_length / n_veh
        if isinstance(space, (float, int)):
            veh_lane_pos = positions - lane_starts[veh_lane]
        else:
            veh_lane_pos = [space] * n_veh
        veh_routes = lane_routes[veh_lane]
        veh_lane_idxs = lane_idxs[veh_lane]
        type_fn = type_fn or (lambda i: 'rl' if i < av else 'human')
        #todo: update E method to include ssm device setting
        vehicles = [E('vehicle', id=f'{i}', type=type_fn(i), route=r, depart='0', departPos=p, departLane=l, departSpeed=depart_speed) for i, (r, p, l) in enumerate(zip(veh_routes, veh_lane_pos, veh_lane_idxs))]
        # modify vehicle objects to add ssm device param
        for i in range(len(vehicles)):
            v = vehicles[i].to_element()
            param_element = SubElement(v, "param")
            param_element.set("key", "has.ssm.device")
            param_element.set("value", "true")
            vehicles[i] = E.from_element(v)
    return [*routes, rerouter, *vehicles]

class SumoDef:
    """
    Given the network definitions in Python
    1. Save them into xml files for SUMO
    2. Run SUMO's netconvert command on the input files
    3. Start the SUMO simulation as a subprocess
    """
    no_ns_attr = '{%s}noNamespaceSchemaLocation' % E.xsi
    xsd = Path.env('F') / 'resources' / 'xml' / '%s_file.xsd' # http://sumo.dlr.de/xsd/%s_file.xsd For all other defs except viewsettings
    config_xsd = Path.env('F') / 'resources' / 'xml' / 'sumoConfiguration.xsd' # http://sumo.dlr.de/xsd/sumoConfiguration.xsd
    # see https://sumo.dlr.de/docs/NETCONVERT.html
    netconvert_args = dict(nodes='n', edges='e', connections='x', types='t')
    config_args = dict(
        net='net-file', routes='route-files',
        additional='additional-files', gui='gui-settings-file'
    )
    file_args = set(netconvert_args.keys()) | set(config_args.keys())

    def __init__(self, c):
        self.c = c
        self.dir = c.res.rel() / 'sumo'
        if 'i_worker' in c:
            self.dir /= c.i_worker
        self.dir.mk() # Use relative path here to shorten sumo arguments
        self.sumo_cmd = None

    def save(self, *args, **kwargs):
        for e in args:
            e[SumoDef.no_ns_attr] = SumoDef.xsd % e._name
            kwargs[e._name] = path = self.dir / e._name[:3] + '.xml'
            e.to_path(path)
        return Namespace(**kwargs)

    def generate_net(self, **kwargs):
        net_args = Namespace(**kwargs.get('net_args', {})).setdefaults(**{
            'no-turnarounds': True
        })

        # https://sumo.dlr.de/docs/NETCONVERT.html
        dyld_env_var = os.environ.get('DYLD_LIBRARY_PATH')
        net_path = self.dir / 'net.xml'
        args = [*lif(dyld_env_var, f'DYLD_LIBRARY_PATH={dyld_env_var}'), 'netconvert', '-o', net_path]
        for name, arg in SumoDef.netconvert_args.items():
            path = kwargs.pop(name, None)
            if path:
                args.append('-%s %s' % (arg, path))
        args.extend('--%s %s' % (k, val_to_str(v)) for k, v in net_args.items())

        cmd = ' '.join(args)
        self.c.log(cmd)
        out, err = shell(cmd, stdout=None)
        if err:
            self.c.log(err)

        return net_path

    def generate_sumo(self, **kwargs):
        c = self.c

        gui_path = self.dir / 'gui.xml'
        E('viewsettings',
            E('scheme', name='real world'),
            E('background',
                backgroundColor='150,150,150',
                showGrid='0',
                gridXSize='100.00',
                gridYSize='100.00'
            )).to_path(gui_path)
        kwargs['gui'] = gui_path

        # https://sumo.dlr.de/docs/SUMO.html
        sumo_args = Namespace(
            **{arg: kwargs[k] for k, arg in SumoDef.config_args.items() if k in kwargs},
            **kwargs.get('sumo_args', {})).setdefaults(**{
            'begin': 0,
            # 'num-clients': 1,
            'step-length': c.sim_step,
            'no-step-log': True,
            'time-to-teleport': -1,
            'no-warnings': c.get('no_warnings', True),
            'collision.action': COLLISION.remove,
            'collision.check-junctions': True,
            'max-depart-delay': c.get('max_depart_delay', 0.5),
            'random': True,
            'start': c.get('start', True)
        })
        cmd = ['sumo-gui' if c.render else 'sumo']
        for k, v in sumo_args.items():
            cmd.extend(['--%s' % k, val_to_str(v)] if v is not None else [])
        c.log(' '.join(cmd))
        return cmd

    def start_sumo(self, tc, tries=3):
        for _ in range(tries):
            try:
                if tc and not 'TRACI_NO_LOAD' in os.environ:
                    tc.load(self.sumo_cmd[1:])
                else:
                    if tc:
                        tc.close()
                    else:
                        self.port = sumolib.miscutils.getFreeSocketPort()
                    # Taken from traci.start but add the DEVNULL here
                    p = subprocess.Popen(self.sumo_cmd + ['--remote-port', f'{self.port}'], **dif(self.c.get('sumo_no_errors', True), stderr=subprocess.DEVNULL))
                    tc = traci.connect(self.port, 10, 'localhost', p)
                return tc
            except traci.exceptions.FatalTraCIError: # Sometimes there's an unknown error while starting SUMO
                if tc:
                    tc.close()
                self.c.log('Restarting SUMO...')
                tc = None

class Namespace(Namespace):
    """
    A wrapper around dictionary with nicer formatting for the Entity subclasses
    """
    @classmethod
    def format(cls, x):
        def helper(x):
            if isinstance(x, Entity):
                return f"{type(x).__name__}('{x.id}')"
            elif isinstance(x, (list, tuple, set, np.ndarray)):
                return [helper(y) for y in x]
            elif isinstance(x, np.generic):
                return x.item()
            elif isinstance(x, dict):
                return {helper(k): helper(v) for k, v in x.items()}
            return x
        return format_yaml(helper(x))

    def __repr__(self):
        return Namespace.format(self)

class Container(Namespace):
    def __iter__(self):
        return iter(self.values())

class Entity(Namespace):
    def __hash__(self):
        return hash(self.id)

    def __str__(self):
        return self.id

    def __repr__(self):
        inner_content = Namespace.format(dict(self)).replace('\n', '\n  ').rstrip(' ')
        return f"{type(self).__name__}('{self.id}',\n  {inner_content})\n\n"

class Vehicle(Entity):
    def leader(self, use_edge=False, use_route=True, max_dist=np.inf):
        try:
            return next(self.leaders(use_edge, use_route, max_dist, 1))
        except StopIteration:
            return None, 0

    def leaders(self, use_edge=False, use_route=True, max_dist=np.inf, max_count=np.inf):
        ent, i = (self.edge, self.edge_i) if use_edge else (self.lane, self.lane_i)
        route = self.route if use_route else None
        for veh, dist in ent.next_vehicles_helper(i + 1, route, max_dist + self.laneposition, max_count):
            yield veh, dist - self.laneposition

    def follower(self, use_edge=False, use_route=True, max_dist=np.inf):
        try:
            return next(self.followers(use_edge, use_route, max_dist, 1))
        except StopIteration:
            return None, 0

    def followers(self, use_edge=False, use_route=True, max_dist=np.inf, max_count=np.inf):
        ent, i = (self.edge, self.edge_i) if use_edge else (self.lane, self.lane_i)
        route = self.route if use_route else None
        for veh, dist in ent.prev_vehicles_helper(i - 1, route, max_dist - self.laneposition, max_count):
            yield veh, dist + self.laneposition

class Type(Entity): pass
class Flow(Entity): pass
class Junction(Entity): pass

class Edge(Entity):
    def next(self, route):
        return route.next.get(self)
    def prev(self, route):
        return route.prev.get(self)

    def find(self, position, route):
        """
        Find the entity where the position belongs in and return the relative position to that entity
        position: relative position to the base of self
        return:
            position: the relative position to ent within [0, ent.length)
            offset: the offset from self to ent
        """
        ent = self
        offset = 0
        while position < 0 and ent and route:
            ent = ent.prev(route)
            position += ent.length
            offset -= ent.length
        while position >= ent.length and ent and route:
            position -= ent.length
            offset += ent.length
            ent = ent.next(route)
        assert ent is None or 0 <= position < ent.length
        return ent, position, offset

    def next_vehicle(self, position, route=None, max_dist=np.inf, filter=lambda veh: True):
        try:
            return next(self.next_vehicles(position, route, max_dist, 1, filter))
        except StopIteration:
            return None, 0

    def prev_vehicle(self, position, route=None, max_dist=np.inf, filter=lambda veh: True):
        try:
            return next(self.prev_vehicles(position, route, max_dist, 1, filter))
        except StopIteration:
            return None, 0

    def next_vehicles(self, position, route=None, max_dist=np.inf, max_count=np.inf, filter=lambda veh: True):
        """
        yield:
            veh: the closest veh at a higher position
            offset: veh.position - position
        """
        assert max_dist == np.inf or position == 0, 'Haven\'t implemented general case yet'
        ent, position, offset = self.find(position, route) if route else (self, position, 0)
        i = bisect.bisect_left(ent.positions, position)
        for veh, dist in ent.next_vehicles_helper(i, route, max_dist, max_count, filter):
            yield veh, dist - position

    def prev_vehicles(self, position, route=None, max_dist=np.inf, max_count=np.inf, filter=lambda veh: True):
        """
        yield:
            veh: the closest veh at a lower position
            offset: position - veh.position
        """
        assert max_dist == np.inf or position == 0, 'Haven\'t implemented general case yet'
        ent, position, offset = self.find(position, route) if route else (self, position, 0)
        i = bisect.bisect_right(ent.positions, position)
        for veh, dist in ent.prev_vehicles_helper(i - 1, route, max_dist, max_count, filter):
            yield veh, dist + position

    def next_vehicles_helper(self, i, route=None, max_dist=np.inf, max_count=np.inf, filter=lambda veh: True):
        """ Iterate over next vehicles starting from the ith vehicle and yield veh and distance from base of edge / lane. Keep searching along the route if route is specified, otherwise only search this edge or lane
        yield:
            dist: vehicle position - base position
        """
        while i < len(self.vehicles):
            veh = self.vehicles[i]
            veh_dist = veh.laneposition
            if veh_dist > max_dist: return
            if filter(veh): yield veh, veh_dist
            max_count -= 1
            if max_count <= 0: return
            i += 1
        dist = self.length
        if route and dist <= max_dist:
            ent = self.next(route)
            while ent is not None:
                for veh in ent.vehicles:
                    veh_dist = dist + veh.laneposition
                    if veh_dist > max_dist: return
                    if filter(veh): yield veh, veh_dist
                    else: continue
                    max_count -= 1
                    if max_count <= 0: return
                ent = ent.next(route)

    def prev_vehicles_helper(self, i, route=None, max_dist=np.inf, max_count=np.inf, filter=lambda veh: True):
        """ Iterate prev vehicle starting from the ith vehicle and yield veh and offset (could be negative) from base of edge / lane. Keep searching along the route if route is specified, otherwise only search this edge or lane
        yield:
            dist: base position - vehicle position
        """
        while i >= 0:
            veh = self.vehicles[i]
            veh_dist = -veh.laneposition
            if veh_dist > max_dist: return
            if filter(veh): yield veh, veh_dist
            max_count -= 1
            if max_count <= 0: return
            i -= 1
        dist = 0
        if route and dist <= max_dist:
            ent = self.prev(route)
            while ent is not None:
                dist += ent.length
                for veh in reversed(ent.vehicles):
                    veh_dist = dist - veh.laneposition
                    if veh_dist > max_dist: return
                    if filter(veh): yield veh, veh_dist
                    else: continue
                    max_count -= 1
                    if max_count <= 0: return
                ent = ent.prev(route)

class Lane(Edge): pass

class Route(Entity):
    def next_edges(self, edge):
        return self.edges[self.edges.index(edge) + 1:]

    def prev_edges(self, edge):
        return self.edges[self.edges.index(edge) - 1::-1]

    def prev_vehicle(self, route_position):
        i = bisect.bisect(self.positions, route_position)
        return self.vehicles[i - 1] if i > 0 else None

    def next_vehicle(self, route_position):
        i = bisect.bisect(self.positions, route_position)
        return self.vehicles[i + 1] if i + 1 < len(self.vehicles) else None

class TrafficState:
    """
    Keeps relevant parts of SUMO simulation state in Python for easy access
    """
    def __init__(self, c, tc, net, **kwargs):
        """
        Initialize and populate container objects
        """
        self.c = c
        self.tc = tc
        # https://sumo.dlr.de/docs/Networks/SUMO_Road_Networks.html
        # https://sumo.dlr.de/docs/TraCI/Change_Vehicle_State.html
        self.edges = edges = Container()
        self.lanes = lanes = Container()
        for e_edge in map(values_str_to_val, net.children('edge')):
            edges[e_edge.id] = edge = Edge(**e_edge,
                lanes=[None] * len(e_edge), route_position=Namespace(),
                vehicles=[], positions=[],
                froms=set(), tos=set(),
                from_routes=set(), to_routes=set())
            for e_lane in map(values_str_to_val, e_edge):
                lanes[e_lane.id] = lane = Lane(**e_lane,
                    edge=edge,
                    froms=set(), tos=set(),
                    vehicles=[], positions=[],
                    from_routes=set(), to_routes=set())
                edge.lanes[int(e_lane['index'])] = lane
            for i, lane in enumerate(edge.lanes):
                lane.left = edge.lanes[i - 1] if i > 0 else None
                lane.right = edge.lanes[i + 1] if i < len(edge.lanes) - 1 else None
            edge.length = lane.length
        self.internal_edges = Container((k, v) for k, v in edges.items() if k.startswith(':'))
        self.internal_lanes = Container((k, v) for k, v in lanes.items() if k.startswith(':'))
        self.external_edges = Container((k, v) for k, v in edges.items() if not k.startswith(':'))
        self.external_lanes = Container((k, v) for k, v in lanes.items() if not k.startswith(':'))

        segments = {}
        def add_from_to(from_, to):
            from_.tos.add(to)
            to.froms.add(from_)
        for con in map(values_str_to_val, net.children('connection')):
            from_lane = edges[con['from']].lanes[int(con.fromLane)]
            to_lane = edges[con.to].lanes[int(con.toLane)]
            if 'via' in con.keys(): # connect via internal lane
                via_lane = lanes[con.via]
                add_from_to(from_lane, via_lane)
                add_from_to(via_lane, to_lane)
                add_from_to(from_lane.edge, via_lane.edge)
                add_from_to(via_lane.edge, to_lane.edge)
                segments[from_lane.edge, to_lane.edge] = (from_lane.edge, via_lane.edge, to_lane.edge)
            else:
                add_from_to(from_lane, to_lane)
                add_from_to(from_lane.edge, to_lane.edge)
                segments[from_lane.edge, to_lane.edge] = (from_lane.edge, to_lane.edge)

        self.junctions = junctions = Container()
        for e_jun in map(values_str_to_val, net.children('junction')):
            if e_jun.type in ['dead_end']:
                continue
            junctions[e_jun.id] = jun = Junction(**e_jun)
            jun.prev_lanes = [lanes[lane_id] for lane_id in jun.incLanes.split(' ')]
            jun.lanes = [lanes[lane_id] for lane_id in jun.intLanes.split(' ')]
            jun.next_lanes = [next_lane for lane in jun.lanes for next_lane in lane.tos]
            for i, (lane, e_resp) in enumerate(zip(jun.lanes, e_jun)):
                lane.junction = jun
                lane.junction_lanes = jun.lanes[i + 1:] + jun.lanes[:i] # The other lanes at the junction, in a clockwise direction
                lane.cross_lanes = set(lane for lane, foe in zip(jun.lanes, reversed(e_resp.foes)) if foe == '1') # use foes instead of response here because intersections have priority, but we don't want priority
            jun.route_position = Namespace() # Maps a route to the position of this junction along that route
        self.sentinel_junction = Junction(id=None, route_position=defaultdict(lambda: np.inf))

        # https://sumo.dlr.de/docs/Simulation/Rerouter.html
        add_defs = [kwargs[k] for k in ['routes', 'additional'] if k in kwargs]
        add_children = lambda tag: itertools.chain(*(x.children(tag) for x in add_defs))
        self.types = types = Container()
        for v_type in map(values_str_to_val, add_children('vType')):
            types[v_type.id] = Type(**v_type, vehicles=set())

        self.routes = Container()
        for e_route in map(values_str_to_val, add_children('route')):
            self.routes[e_route.id] = route = Route(**e_route)
            route_external_edges = [edges[id] for id in e_route.edges.split(' ')]
            route.next = Namespace() # Maps edge in the route to the next edge in the route
            route.prev = Namespace()
            route.edges = [route_external_edges[0]]
            for e1, e2 in zip(route_external_edges, route_external_edges[1:]):
                segment = segments[e1, e2]
                e1.to_routes.add(route)
                e2.from_routes.add(route)
                for curr, next_ in zip(segment, segment[1:]):
                    route.next[curr] = next_
                    route.prev[next_] = curr
                    for curr_lane in curr.lanes:
                        curr_lane.to_routes.add(route)
                        for to_lane in curr_lane.tos:
                            if to_lane.edge is next_:
                                assert curr_lane in to_lane.froms
                                route.next[curr_lane] = to_lane
                                route.prev[to_lane] = curr_lane
                                to_lane.from_routes.add(route)
                                break
                route.edges.extend(segment[1:])

            route.junctions = junctions, junction_positions = [], []
            offset = 0
            for edge in route.edges:
                edge.route_position.setdefault(route, offset) # If already set, don't set again if same edge appears multiple times

                lane = nexti(edge.lanes)
                junction = lane.get('junction')
                if junction:
                    junctions.append(junction)
                    junction_positions.append(offset)
                    junction.route_position[route] = offset
                offset += edge.length

            next_junction = self.sentinel_junction
            next_junction_lanes, next_cross_lanes = set(), set()
            for edge in reversed(route.edges):
                lane = nexti(edge.lanes)
                lane.next_junction = next_junction
                lane.next_junction_lanes = next_junction_lanes
                lane.next_cross_lanes = next_cross_lanes
                junction = lane.get('junction')
                if junction:
                    next_junction = junction
                    next_cross_lanes = lane.cross_lanes
                    next_junction_lanes = lane.junction_lanes

        self.flows = flows = Container()
        for e_flow in map(values_str_to_val, add_children('flow')):
            flows[e_flow.id] = flow = Flow(**e_flow)
            flow.route = route = self.routes[e_flow.route]
            flow.edge = route.edges[0]
            flow.type = self.types.get(e_flow.type)
            flow.backlog = set() # IDs of backlogged vehicles for this inflow
            # For generic_type only
            flow.count = 0
            flow.last_rl = False

        self.subscribes = Namespace()

        # https://sumo.dlr.de/docs/TraCI/Object_Variable_Subscription.html
        self.traffic_lights = traffic_lights = Container()
        for tl in map(values_str_to_val, add_children('tlLogic')):
            traffic_lights[tl.id] = Entity(**tl,
                junction=self.junctions[tl.id],
                phases=[Namespace(x) for x in tl]
            )

        self.vehicles = Container()
        self.new_arrived = self.new_departed = self.new_collided = None # Sets of vehicles
        self.all_arrived, self.all_departed, self.all_collided = [], [], []

    def setup(self):
        """
        Add subscriptions for some SUMO state variables
        """
        tc = self.tc
        subscribes = self.subscribes

        subscribes.sim = SubscribeDef(tc.simulation, [
            V.departed_vehicles_ids, V.arrived_vehicles_ids,
            V.colliding_vehicles_ids, V.loaded_vehicles_ids]).subscribe()
        subscribes.tl = SubscribeDef(tc.trafficlight, [
            TL.red_yellow_green_state])
        subscribes.veh = SubscribeDef(tc.vehicle, [
            V.road_id, V.lane_index, V.laneposition,
            V.speed, V.position, V.angle,
            V.fuelconsumption, V.noxemission])
        for tl_id in self.traffic_lights.keys():
            subscribes.tl.subscribe(tl_id)

    def compute_type(self, veh_id):
        """
        If using 'generic' as the vehicle type, dynamically assign the vehicle type after the vehicle inflows
        """
        c = self.c
        av_frac = c.av_frac
        if '.' not in veh_id: # initialized vehicle but not from flow
            return 'human'
        flow_id, _ = veh_id.rsplit('.')
        flow = self.flows[flow_id]
        if type(c.generic_type) in (float, int): # Cannot use isinstance here since we don't want True to land in this branch
            assert av_frac == 0.5
            keep_prob = c.generic_type
            flow.last_rl = is_rl = np.random.rand() < (keep_prob if flow.last_rl else (1 - keep_prob))
        elif isinstance(c.generic_type, tuple):
            assert av_frac == 0.5
            keep_prob_rl, keep_prob_human = c.generic_type
            flow.last_rl = is_rl = np.random.rand() < (keep_prob_rl if flow.last_rl else (1 - keep_prob_human))
        elif c.generic_type == 'rand':
            is_rl = np.random.rand() < av_frac
        else:
            flow.count = veh_index = flow.count + 1
            cycle = int(np.ceil(veh_index * av_frac))
            last_cycle = int(np.ceil((veh_index - 1) * av_frac))
            is_rl = cycle > last_cycle
        return 'rl' if is_rl else 'human'

    def step(self):
        """
        Take a simulation step and update state
        """
        c = self.c
        tc = self.tc
        subscribes = self.subscribes

        # Actual SUMO step
        tc.simulationStep()
        sim_res = subscribes.sim.get()

        for veh in self.vehicles:
            veh.unvar('edge', 'lane')
        for ent in itertools.chain(self.edges, self.lanes):
            ent.vehicles.clear()
            ent.positions.clear()

        for tl_id, tl in self.traffic_lights.items():
            tl.update(subscribes.tl.get(tl_id))

        for veh_id in sim_res.loaded_vehicles_ids:
            flow_id, _ = veh_id.rsplit('.')
            flow = self.flows[flow_id]
            flow.backlog.add(veh_id)

        self.new_departed = set()
        for veh_id in sim_res.departed_vehicles_ids:
            subscribes.veh.subscribe(veh_id)
            type_id = tc.vehicle.getTypeID(veh_id)
            if type_id == 'generic':
                type_id = self.compute_type(veh_id)
            type_ = self.types[type_id]
            route = self.routes[tc.vehicle.getRouteID(veh_id)]
            length = tc.vehicle.getLength(veh_id)
            self.vehicles[veh_id] = veh = Vehicle(id=veh_id, type=type_, route=route, length=length)
            type_.vehicles.add(veh)

            if c.render:
                color_fn = c.get('color_fn', lambda veh: RED if 'rl' in type_.id else WHITE)
                self.set_color(veh, color_fn(veh))

            tc.vehicle.setSpeedMode(veh_id, c.get('speed_mode', SPEED_MODE.all_checks))
            tc.vehicle.setLaneChangeMode(veh_id, c.get('lc_mode', LC_MODE.no_lat_collide))
            self.new_departed.add(veh)
            if '.' in veh_id:
                flow_id, _ = veh_id.rsplit('.')
                if flow_id in self.flows:
                    flow = self.flows[flow_id]
                    flow.backlog.remove(veh_id)

        self.new_arrived = {self.vehicles[veh_id] for veh_id in sim_res.arrived_vehicles_ids}
        self.new_collided = {self.vehicles[veh_id] for veh_id in sim_res.colliding_vehicles_ids}
        for veh in self.new_arrived:
            veh.type.vehicles.remove(self.vehicles.pop(veh.id))
        self.new_arrived -= self.new_collided # Don't count collided vehicles as "arrived"

        for veh_id, veh in self.vehicles.items():
            veh.prev_speed = veh.get('speed', None)
            veh.update(subscribes.veh.get(veh_id))
            edge = self.edges[veh.road_id]
            edge.vehicles.append(veh)
            veh.edge = edge

        for edge in self.edges:
            edge.vehicles.sort(key=lambda veh: veh.laneposition)
            edge.positions = [veh.laneposition for veh in edge.vehicles]
            for edge_i, veh in enumerate(edge.vehicles):
                veh.edge_i = edge_i
                veh.lane = lane = edge.lanes[veh.lane_index]
                veh.lane_i = len(lane.vehicles)
                lane.vehicles.append(veh)
                lane.positions.append(veh.laneposition)

        self.all_arrived.append(self.new_arrived)
        self.all_departed.append(self.new_departed)
        self.all_collided.append(self.new_collided)

    def reset(self, tc):
        self.tc = tc
        self.subscribes.clear()
        self.vehicles.clear()
        self.all_departed, self.all_arrived = [], []
        self.new_arrived = self.new_departed = self.new_collided = None
        for type_ in self.types:
            type_.vehicles.clear()
        for flow in self.flows:
            flow.count = 0
            flow.backlog.clear()
        for ent in itertools.chain(self.edges, self.lanes):
            ent.vehicles.clear()
            ent.positions.clear()

    """ Wrapper methods for traci calls to interact with simulation """

    def remove(self, veh_id):
        try:
            self.tc.vehicle.remove(veh_id)
            self.tc.vehicle.unsubscribe(veh_id)
        except TraCIException as e:
            warnings.warn('Received nonfatal error while removing vehicle %s:\n%s' % (veh_id, e))

    def add(self, veh_id, route, type, lane_index='first', pos='base', speed=0, patience=3):
        try:
            self.tc.vehicle.add(veh_id, str(route.id), typeID=str(type.id),
                departLane=str(lane_index), departPos=str(pos), departSpeed=str(speed))
            print('setting ssm device')
            self.tc.vehicle.setParameter(veh_id, 'has.ssm.device', 'true')
        except TraCIException as e:
            if patience == 0:
                raise FatalTraCIError('Tried for 3 times to add vehicle but still got error: ' + str(e))
            warnings.warn('Caught the following exception while adding vehicle %s, removing and readding vehicle:\n%s' % (veh_id, e))
            self.remove(veh_id)
            self.add(veh_id, route, type, lane_index, pos, speed, patience=patience - 1)

    def set_color(self, veh, color):
        self.tc.vehicle.setColor(veh.id, color + (255,))

    def accel(self, veh, acc, n_acc_steps=1):
        """
        Let the initial speed be v0, the sim_step be dt, and the acceleration be a. This function increases v0 over n=n_acc_steps steps by a*dt/n per step. At each of the sim steps, the speed increases by a*dt/n at the BEGINNING of the step. After one step, the vehicle's speed is v1=v0+a*dt/n and the distance traveled is v1*dt. If n>1, then after two steps, the vehicle's speed is v2=v1+a*dt/n and the distance traveled is v2*dt. Etc etc. If accel is called again before n steps has elapsed, the new acceleration action overrides the continuation of any previous acceleration. The per step acceleration a/n is clipped by SUMO's IDM behavior to be in the range of -max_decel <= a/n <= max_accel, where max_accel and max_decel are the IDM parameters given to SUMO.
        """
        veh.accel = acc
        self.tc.vehicle.slowDown(veh.id, max(0, veh.speed + acc * self.c.sim_step), (n_acc_steps - 1) * self.c.sim_step)

    def set_max_speed(self, veh, speed):
        self.tc.vehicle.setMaxSpeed(veh.id, max(speed, 1e-3))

    def lane_change(self, veh, direction):
        assert direction in [-1, 0, 1]
        veh.lane_change = lane_index = veh.lane_index + int(direction)
        self.tc.vehicle.changeLane(veh.id, lane_index, 100000.0)

    def lane_change_to(self, veh, lane_index):
        veh.lane_change = lane_index
        self.tc.vehicle.changeLane(veh.id, lane_index, 100000.0)

    def set_program(self, tl, program):
        self.tc.trafficlight.setProgram(tl.id, program)

    def get_program(self, tl):
        return self.tc.trafficlight.getProgram(tl.id)

    def set_phase(self, tl, phase_index):
        return self.tc.trafficlight.setPhase(tl.id, phase_index)

class Env:
    """
    Offers a similar reinforcement learning environment interface as gym.Env
    Wraps around a TrafficState (ts) and the SUMO traci (tc)
    """
    def __init__(self, c):
        self.c = c.setdefaults(redef_sumo=False, warmup_steps=0, skip_stat_steps=0, skip_vehicle_info_stat_steps=True)
        self.sumo_def = SumoDef(c)
        self.tc = None
        self.ts = None
        self.rollout_info = NamedArrays()
        self._vehicle_info = self._agent_info = None
        if c.get('vehicle_info_save'):
            self._vehicle_info = []
            if c.get('save_agent'):
                self._agent_info = []
        self._step = 0

    def def_sumo(self, *args, **kwargs):
        """ Override this with code defining the SUMO network """
        # https://sumo.dlr.de/docs/Networks/PlainXML.html
        # https://sumo.dlr.de/docs/Definition_of_Vehicles,_Vehicle_Types,_and_Routes.html
        return self.sumo_def.save(*args, **kwargs)

    def step(self, *args):
        """
        Override this with additional code which applies acceleration and measures observation and reward
        """
        c, ts = self.c, self.ts
        if c.get('custom_idm'):
            idm = c.custom_idm
            for veh in ts.types.human.vehicles:
                leader, headway = veh.leader()
                v = veh.speed
                s_star = 0 if leader is None else idm.minGap + max(0, v * idm.tau + v * (v - leader.speed) / (2 * np.sqrt(idm.accel * idm.decel)))
                a = idm.accel * (1 - (v / idm.maxSpeed) ** idm.delta - (s_star / (headway - leader.length)) ** 2)
                noise = np.random.normal(0, idm.sigma)
                ts.accel(veh, a + noise)

        if self._agent_info is not None:
            self.extend_agent_info()
        self.ts.step()
        self.append_step_info()
        if self._vehicle_info is not None:
            self.extend_vehicle_info()
        self._step += 1
        return c.observation_space.low, 0, False, None

    def init_vehicles(self):
        """
        Place any initial vehicles into the traffic network. Return True if the placement is successful.
        If not successful, this method will be called again.
        """
        return True

    def reset_sumo(self):
        c = self.c
        sumo_def = self.sumo_def

        generate_def = c.redef_sumo or not sumo_def.sumo_cmd
        if generate_def:
            kwargs = self.def_sumo()
            kwargs['net'] = sumo_def.generate_net(**kwargs)
            sumo_def.sumo_cmd = sumo_def.generate_sumo(**kwargs)
        self.tc = sumo_def.start_sumo(self.tc)
        if generate_def:
            self.sumo_paths = {k: p for k, p in kwargs.items() if k in SumoDef.file_args}
            defs = {k: E.from_path(p) for k, p in self.sumo_paths.items()}
            self.ts = TrafficState(c, self.tc, **defs)
        else:
            self.ts.reset(self.tc)
        self.ts.setup()
        success = self.init_vehicles()
        return success

    def init_env(self):
        ts = self.ts
        self.rollout_info = NamedArrays()
        for tl in ts.traffic_lights:
            ts.set_program(tl, 'off')
        self._step = 0
        ret = self.step()
        for _ in range(self.c.warmup_steps):
            ret = self.step()
            if ret[2] if isinstance(ret, tuple) else ret.get('done'):
                return None
        for tl in ts.traffic_lights:
            ts.set_program(tl, '1')
        if isinstance(ret, tuple):
            return ret[0]
        return {k: v for k, v in ret.items() if k in ['obs', 'id']}

    def reset(self):
        while True:
            if not self.reset_sumo():
                continue
            if (obs := self.init_env()) is not None:
                return obs

    def append_step_info(self):
        """
        Save simulation statistics at the current step
        """
        ts = self.ts
        c = self.c
        rl, human = ts.types.rl, ts.types.human

        c = self.c

        self.rollout_info.append(
            id=ts.vehicles.keys(),
            speed=[veh.speed for veh in ts.vehicles],
            speed_rl=[veh.speed for veh in rl.vehicles],
            speed_human=[veh.speed for veh in human.vehicles],
            fuel=[veh.fuelconsumption for veh in ts.vehicles],
            collisions=len(ts.new_collided),
            collisions_human=len([veh for veh in ts.new_collided if veh.type is human]),
            inflow=len(ts.new_departed),
            outflow=len(ts.new_arrived),
            backlog=sum(len(f.backlog) for f in ts.flows),
            ttc=c.ttc_rewards
<<<<<<< HEAD
            # ttc=[float(self.tc.vehicle.getParameter(1, "device.ssm.minTTC").strip() or 0.0) for veh in ts.vehicles]
=======
>>>>>>> fe551be2
        )

    def extend_vehicle_info(self):
        """
        Save vehicle state at the current step
        """
        step = self._step
        c = self.c
        if c.skip_vehicle_info_stat_steps and step < c.warmup_steps + c.skip_stat_steps:
            return
        self._vehicle_info.extend(
            (step, veh.id, veh.type.id, veh.speed, veh.lane.id, veh.laneposition, veh.fuelconsumption)
        for veh in self.ts.vehicles)

    def extend_agent_info(self):
        """
        Save agent state at the current step
        """
        step = self._step
        c = self.c
        if c.skip_vehicle_info_stat_steps and step < c.warmup_steps + c.skip_stat_steps:
            return
        self._agent_info.extend(
            (step, veh.id, veh.get('accel', None), veh.get('lane_change', None))
        for veh in self.ts.types.rl.vehicles)

    @property
    def stats(self):
        """
        Get all the previously saved stats
        """
        c = self.c
        info = self.rollout_info[1 + c.warmup_steps + c.skip_stat_steps:] # + 1 is for the first step used to set up reset()
        # print('info', info.keys())
        mean = lambda L: np.mean(L) if len(L) else np.nan
        std = lambda L: np.std(L) if len(L) else np.nan
        unique = np.unique(flatten(info.id))
        return Namespace(
            horizon=len(info),
            speed=mean(flatten(info.speed)),
            speed_rl=mean(flatten(info.speed_rl)),
            speed_rl_std=std(flatten(info.speed_rl)),
            speed_human=mean(flatten(info.speed_human)),
            inflow=sum(info.inflow),
            outflow=sum(info.outflow),
            inflow_hourly=sum(info.inflow) * 3600 / ((len(info.inflow) or np.nan) * c.sim_step),
            outflow_hourly=sum(info.outflow) * 3600 / ((len(info.outflow) or np.nan) * c.sim_step),
            collisions=sum(info.collisions),
            collisions_human=sum(info.collisions_human),
            fuel=sum(flatten(info.fuel)) / (len(unique) or np.nan),
            ttc_min=min(flatten(info.ttc)),
<<<<<<< HEAD
            ttc_mean=mean(flatten(info.ttc)),
=======
>>>>>>> fe551be2
        )

    @property
    def vehicle_info(self):
        """
        Get all the previously saved vehicle states
        """
        return pd.DataFrame(self._vehicle_info, columns=['step', 'id', 'type', 'speed', 'lane_id', 'lane_position', 'fuel'])

    @property
    def agent_info(self):
        """
        Get all the previously saved agent actions
        """
        return pd.DataFrame(self._agent_info, columns=['step', 'id', 'accel', 'lane_change'])

    def close(self):
        try: traci.close()
        except: pass

class NormEnv(gym.Env):
    """
    Reward normalization with running average https://github.com/joschu/modular_rl
    """
    def __init__(self, c, env):
        self.c = c.setdefaults(norm_obs=False, norm_reward=False, center_reward=False, reward_clip=np.inf, obs_clip=np.inf)
        self.env = env
        self._obs_stats = RunningStats()
        self._return_stats = RunningStats()
        self._reward_stats = RunningStats()
        self._running_ret = 0

    def norm_obs(self, obs):
        c = self.c
        if c.norm_obs:
            self._obs_stats.update(obs)
            obs = (obs - self._obs_stats.mean) / (self._obs_stats.std + 1e-8)
            obs = np.clip(obs, -c.obs_clip, c.obs_clip)
        return obs

    def norm_reward(self, reward):
        c = self.c
        if c.center_reward:
            self._reward_stats.update(reward)
            reward = reward - self._reward_stats.mean
        if c.norm_reward:
            self._running_ret = self._running_ret * c.gamma + reward # estimation of return
            self._return_stats.update(self._running_ret)
            normed_r = reward / (self._return_stats.std + 1e-8) # norm reward by std of return
            reward = np.clip(normed_r, -c.reward_clip, c.reward_clip)
        return reward

    def reset(self):
        return self.norm_obs(self.env.reset())

    def step(self, action=None):
        ret = self.env.step(action)
        if isinstance(ret, tuple):
            obs, reward, done, info = ret
            norm_obs = self.norm_obs(obs)
            norm_rew = self.norm_reward(reward)
            return norm_obs, norm_rew, done, reward
        else:
            if 'obs' in ret:
                ret['obs'] = self.norm_obs(ret['obs'])
            ret['raw_reward'] = ret['reward']
            ret['reward'] = self.norm_reward(ret['reward'])
            return ret

    def __getattr__(self, attr):
        try:
            return self.__getattribute__(attr)
        except:
            return getattr(self.env, attr)<|MERGE_RESOLUTION|>--- conflicted
+++ resolved
@@ -1148,10 +1148,6 @@
             outflow=len(ts.new_arrived),
             backlog=sum(len(f.backlog) for f in ts.flows),
             ttc=c.ttc_rewards
-<<<<<<< HEAD
-            # ttc=[float(self.tc.vehicle.getParameter(1, "device.ssm.minTTC").strip() or 0.0) for veh in ts.vehicles]
-=======
->>>>>>> fe551be2
         )
 
     def extend_vehicle_info(self):
@@ -1203,10 +1199,6 @@
             collisions_human=sum(info.collisions_human),
             fuel=sum(flatten(info.fuel)) / (len(unique) or np.nan),
             ttc_min=min(flatten(info.ttc)),
-<<<<<<< HEAD
-            ttc_mean=mean(flatten(info.ttc)),
-=======
->>>>>>> fe551be2
         )
 
     @property
