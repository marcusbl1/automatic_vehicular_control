import scipy.signal
from gym.spaces import Box, Discrete

from automatic_vehicular_control.u import *

def discount(x, gamma):
    if isinstance(x, torch.Tensor):
        n = x.size(0)
        return F.conv1d(F.pad(x, (0, n - 1)).view(1, 1, -1), gamma ** torch.arange(n, dtype=x.dtype).view(1, 1, -1)).view(-1)
    return scipy.signal.lfilter([1], [1, -gamma], x[::-1], axis=0)[::-1]

def explained_variance(y_pred, y_true):
    if not len(y_pred):
        return np.nan
    assert y_true.ndim == 1 and y_pred.ndim == 1
    var_y = np.var(y_true)
    return np.nan if var_y == 0 else 1 - np.var(y_true - y_pred) / var_y

class RunningStats:
    '''
    Tracks first and second moments (mean and variance) of a streaming time series
    https://github.com/joschu/modular_rl
    http://www.johndcook.com/blog/standard_deviation/
    '''
    def __init__(self, stats={}):
        self.n = self.mean = self._nstd = 0
        self.__dict__.update(stats)

    def update(self, x):
        self.n += 1
        if self.n == 1:
            self.mean = x
        else:
            old_mean = self.mean
            self.mean = old_mean + (x - old_mean) / self.n
            self._nstd = self._nstd + (x - old_mean) * (x - self.mean)
    @property
    def var(self):
        return self._nstd / (self.n - 1) if self.n > 1 else np.square(self.mean)
    @property
    def std(self):
        return np.sqrt(self.var)

class NamedArrays(dict):
    """
    Data structure for keeping track of a dictionary of arrays (used for rollout information)
    e.g. {'reward': [...], 'action': [...]}
    """
    def __init__(self, dict_of_arrays={}, **kwargs):
        kwargs.update(dict_of_arrays)
        super().__init__(kwargs)

    def __getattr__(self, k):
        if k in self.__dict__:
            return self.__dict__[k]
        return self[k]

    def __setattr__(self, k, v):
        self[k] = v

    def __getitem__(self, k):
        if isinstance(k, (slice, int, np.ndarray, list)):
            return type(self)((k_, arr[k]) for k_, arr in self.items())
        return super().__getitem__(k)

    def __setitem__(self, k, v):
        if isinstance(k, (slice, int, np.ndarray, list)):
            if isinstance(v, dict):
                for vk, vv in v.items():
                    self[vk][k] = vv
            else:
                for k_, arr in self.items():
                    arr[k] = v
        else:
            super().__setitem__(k, v)

    def append(self, *args, **kwargs):
        for k, v in itertools.chain(args, kwargs.items()):
            if isinstance(v, dict):
                self.setdefault(k, type(self)()).append(**v)
            else:
                self.setdefault(k, []).append(v)

    def extend(self, *args, **kwargs):
        for k, v in itertools.chain(args, kwargs.items()):
            if isinstance(v, dict):
                self.setdefault(k, type(self)()).extend(**v)
            else:
                self.setdefault(k, []).extend(v)

    def to_array(self, inplace=True, dtype=None, concat=False):
        return self.apply(np.concatenate if concat else lambda x: np.asarray(x, dtype=dtype), inplace)

    def to_torch(self, dtype=None, device=None):
        for k, v in self.items():
            if isinstance(v, list):
                v = np.asarray(v, dtype=dtype)
            if isinstance(v, NamedArrays):
                v.to_torch(dtype, device)
            else:
                if v.dtype == object:
                    self[k] = [torch.tensor(np.ascontiguousarray(x), device=device) for x in v]
                else:
                    self[k] = torch.tensor(np.ascontiguousarray(v), device=device)
        return self

    def trim(self):
        min_len = len(self)
        for k, v in self.items():
            self[k] = v[:min_len]

    def __len__(self):
        return len(self.keys()) and min(len(v) for v in self.values())

    def filter(self, *args):
        return type(self)((k, v) for k, v in self.items() if k in args)

    def iter_minibatch(self, n_minibatches=None, concat=False, device='cpu'):
        if n_minibatches in [1, None]:
            yield slice(None), self.to_array(inplace=False, concat=concat).to_torch(device=device)
        else:
            for idxs in np.array_split(np.random.permutation(len(self)), n_minibatches):
                na = type(self)((k, v[idxs]) for k, v in self.items())
                yield idxs, na.to_array(inplace=False, concat=concat).to_torch(device=device)

    def apply(self, fn, inplace=True):
        if inplace:
            for k, v in self.items():
                if isinstance(v, NamedArrays):
                    v.apply(fn)
                else:
                    self[k] = fn(v)
            return self
        else:
            return type(self)((k, v.apply(fn, inplace=False) if isinstance(v, NamedArrays) else fn(v)) for k, v in self.items())

    def __getstate__(self):
        return dict(**self)

    def __setstate__(self, d):
        self.update(d)

    @classmethod
    def concat(cls, named_arrays, fn=None):
        named_arrays = list(named_arrays)
        if not len(named_arrays):
            return cls()
        def concat(xs):
            """
            Common error with np.concatenate: conside arrays a and b, both of which are lists of arrays. If a contains irregularly shaped arrays and b contains arrays with the same shape, the numpy will treat b as a 2D array, and the concatenation will fail. Solution: use flatten instead of np.concatenate for lists of arrays
            """
            try: return np.concatenate(xs)
            except: return flatten(xs)
        get_concat = lambda v: v.concat if isinstance(v, NamedArrays) else fn or (torch.cat if isinstance(v, torch.Tensor) else concat)
        return cls((k, get_concat(v)([x[k] for x in named_arrays])) for k, v in named_arrays[0].items())

class Dist:
    """ Distribution interface """
    def __init__(self, inputs):
        self.inputs = inputs

    def sample(self, shape=torch.Size([])):
        return self.dist.sample(shape)

    def argmax(self):
        raise NotImplementedError

    def logp(self, actions):
        return self.dist.log_prob(actions)

    def kl(self, other):
        return torch.distributions.kl.kl_divergence(self.dist, other.dist)

    def entropy(self):
        return self.dist.entropy()

    def __getitem__(self, idx):
        return type(self)(self.inputs[idx])

class CatDist(Dist):
    """ Categorical distribution (for discrete action spaces) """
    def __init__(self, inputs):
        super().__init__(inputs)
        self.dist = torch.distributions.categorical.Categorical(logits=inputs, validate_args=False)

    def argmax(self):
        return self.dist.probs.argmax(dim=-1)

class DiagGaussianDist(Dist):
    """ Diagonal Gaussian distribution (for continuous action spaces) """
    def __init__(self, inputs):
        super().__init__(inputs)
        self.mean, self.log_std = torch.chunk(inputs, 2, dim=-1)
        self.std = self.log_std.exp()
        self.dist = torch.distributions.normal.Normal(self.mean, self.std)

    def argmax(self):
        return self.dist.mean

    def logp(self, actions):
        return super().logp(actions).sum(dim=-1)

    def kl(self, other):
        return super().kl(other).squeeze(dim=-1)

    def entropy(self):
        return super().entropy().squeeze(dim=-1)

def build_dist(space):
    """
    Build a nested distribution
    """
    if isinstance(space, Box):
        class DiagGaussianDist_(DiagGaussianDist):
            model_output_size = np.prod(space.shape) * 2
        return DiagGaussianDist_
    elif isinstance(space, Discrete):
        class CatDist_(CatDist):
            model_output_size = space.n
        return CatDist_

    assert isinstance(space, dict) # Doesn't support lists at the moment since there's no list equivalent of NamedArrays that allows advanced indexing
    names, subspaces = zip(*space.items())
    to_list = lambda x: [x[name] for name in names]
    from_list = lambda x: NamedArrays(zip(names, x))
    subdist_classes = [build_dist(subspace) for subspace in subspaces]
    subsizes = [s.model_output_size for s in subdist_classes]
    class Dist_(Dist):
        model_output_size = sum(subsizes)
        def __init__(self, inputs):
            super().__init__(inputs)
            self.dists = from_list(cl(x) for cl, x in zip(subdist_classes, inputs.split(subsizes, dim=-1)))

        def sample(self, shape=torch.Size([])):
            return from_list([dist.sample(shape) for dist in to_list(self.dists)])

        def argmax(self):
            return from_list([dist.argmax() for dist in to_list(self.dists)])

        def logp(self, actions):
            return sum(dist.logp(a) for a, dist in zip(to_list(actions), to_list(self.dists)))

        def kl(self, other):
            return sum(s.kl(o) for s, o in zip(to_list(self.dists), to_list(other.dists)))

        def entropy(self):
            return sum(dist.entropy() for dist in to_list(self.dists))
    return Dist_

def build_fc(input_size, *sizes_and_modules):
    """
    Build a fully connected network
    """
    layers = []
    str_map = dict(relu=nn.ReLU(inplace=True), tanh=nn.Tanh(), sigmoid=nn.Sigmoid(), flatten=nn.Flatten(), softmax=nn.Softmax())
    for x in sizes_and_modules:
        if isinstance(x, (int, np.integer)):
            input_size, x = x, nn.Linear(input_size, x)
        if isinstance(x, str):
            x = str_map[x]
        layers.append(x)
    return nn.Sequential(*layers)

class FFN(nn.Module):
    def __init__(self, c):
        super().__init__()
        self.c = c.setdefaults(layers=[64, 'tanh', 64, 'tanh'], weight_scale='default', weight_init='orthogonal')
        layers = c.layers
        if isinstance(layers, list):
            layers = Namespace(s=[], v=layers, p=layers)
        s_sizes = [c.observation_space.shape[0], *layers.s]

        self.shared = build_fc(*s_sizes)

        self.p_head = build_fc(s_sizes[-1], *layers.p, c.model_output_size)

        # TODO: init new side model p_head
        
        self.sequential_init(self.p_head, 'policy')

        # init zero res head no matter flag, so model saving format readable for restransfer base
        self.res_shared = build_fc(*s_sizes)
        self.res_head = build_fc(s_sizes[-1], *layers.p, c.model_output_size)
        self.sequential_init(self.res_head, 'policy', is_residual=True)

        print('init nominal layers?', [(x.weight, x.bias) for x in self.p_head if isinstance(x, nn.Linear)])
        print('init resid layers?',[(x.weight, x.bias) for x in self.res_head if isinstance(x, nn.Linear)])

        self.v_head = None
        if c.use_critic:
            self.v_head = build_fc(s_sizes[-1], *layers.v, 1)
            self.sequential_init(self.v_head, 'value')

    def sequential_init(self, seq, key, is_residual=False):
        c = self.c
        linears = [m for m in seq if isinstance(m, nn.Linear)]
        for i, m in enumerate(linears):
            if isinstance(c.weight_scale, (int, float)):
                scale = c.weight_scale
            elif isinstance(c.weight_scale, (list, tuple)):
                scale = c.weight_scale[i]
            elif isinstance(c.weight_scale, (dict)):
                scale = c.weight_scale[key][i]
            else:
                scale = 0.01 if m == linears[-1] else 1
            if c.weight_init == 'normc': # normalize along input dimension
                weight = torch.randn_like(m.weight)
                m.weight.data = weight * scale / weight.norm(dim=1, keepdim=True)
            elif c.weight_init == 'orthogonal':
                nn.init.orthogonal_(m.weight, gain=scale)
            elif c.weight_init == 'xavier':
                nn.init.xavier_normal_(m.weight, gain=scale)
            nn.init.zeros_(m.bias)
            if is_residual and i == len(linears)-1: # zero-init last linear layer of res network
                nn.init.zeros_(m.weight)

    def forward(self, inp, value=False, policy=False, argmax=None):
<<<<<<< HEAD
        s = self.shared(inp)
        pred = Namespace()
        if value and self.v_head:
            pred.value = self.v_head(s).view(-1)
        if policy or argmax is not None:
            pred.policy = self.p_head(s)

            if argmax is not None:
                dist = self.c.dist_class(pred.policy)
                pred.action = dist.argmax() if argmax else dist.sample()
=======
        # TODO: residual transfer: forward pred has to give sum of preds from main (nominal) and residual network
        # also only defined for continuous actions (not discrete like lc)

        if not self.c.residual_transfer: # original case
            s = self.shared(inp)
            pred = Namespace()
            if value and self.v_head:
                pred.value = self.v_head(s).view(-1)
            if policy or argmax is not None:
                pred.policy = self.p_head(s)
                if argmax is not None:
                    dist = self.c.dist_class(pred.policy)
                    pred.action = dist.argmax() if argmax else dist.sample()

        if self.c.residual_transfer: # residual transfer case
            with torch.no_grad():
                s = self.shared(inp)
            r = self.res_shared(inp)
            pred = Namespace()
            if value and self.v_head:
                pred.value = self.v_head(s).view(-1) # TODO?
            if policy or argmax is not None:
                with torch.no_grad():
                    nom_policy = self.p_head(s)
                res_policy = self.res_head(r)
                pred.policy = res_policy # TODO??
                #     import pdb; pdb.set_trace()
                # print(pred.policy)
                if argmax is not None:
                    with torch.no_grad():
                        nom_dist = self.c.dist_class(nom_policy)
                        nom_action = nom_dist.argmax() if argmax else nom_dist.sample()
                    res_dist = self.c.dist_class(res_policy)
                    res_action = res_dist.argmax() if argmax else res_dist.sample()
                    pred.action = nom_action + res_action
            
           # TODO: return pred {nominal value, policy tuple, sum of actions} -- what is policy being used for? why return --> what type to return

>>>>>>> 95007898
        return pred
    
    # TODO: implement custom backward (more extensible if I want to fix value function in future), or
    # init nominal such that requires_grad=False, value and residual - true
    # basically want gradients for residual and value but not nominal

    # @staticmethod
    # def backward(self, inp, outp):
    #     if not self.c.residual_transfer:
    #         return super().backward() # need to return original backwards method for nominal training
    #     else:
    #         # custom gradient

        # TODO: define own backward to not update weights of p.head

def calc_adv(reward, gamma, value_=None, lam=None):
    """
    Calculate advantage with TD-lambda
    """
    if value_ is None:
        return discount(reward, gamma), None # TD(1)
    if isinstance(reward, list):
        reward, value_ = map(np.array, (reward, value_))
    assert value_.ndim == reward.ndim == 1, f'Value and reward be one dimensional, but got {value_.shape} and {reward.shape} respectively'
    assert value_.shape[0] - reward.shape[0] in [0, 1], f'Value\'s shape can be at most 1 bigger than reward\'s shape, but got {value_.shape} and {reward.shape} respectively'

    if value_.shape[0] == reward.shape[0]:
        delta = reward - value_
        delta[:-1] += gamma * value_[1:]
    else:
        delta = reward + gamma * value_[1:] - value_[:-1]
    adv = discount(delta, gamma * lam)
    ret = value_[:len(adv)] + adv
    return ret, adv

def calc_adv_multi_agent(id_, reward, gamma, value_=None, lam=None):
    """
    Calculate advantage with TD-lambda for multiple agents

    id_ and value_ include the last time step, reward does not include the last time step
    id_ should be something that pandas.Series.groupby works on
    id_, reward, and value_ should be flat arrays with "shape" n_steps * n_agent_per_step
    """
    n_id = len(reward) # number of ids BEFORE the last time step
    ret = np.empty((n_id,), dtype=np.float32)
    adv = ret.copy()
    for _, group in pd.Series(id_).groupby(id_):
        idxs = group.index
        value_i_ = None if value_ is None else value_[idxs]
        if idxs[-1] >= n_id:
            idxs = idxs[:-1]
        ret[idxs], adv[idxs] = calc_adv(reward=reward[idxs], gamma=gamma, value_=value_i_, lam=lam)
    return ret, adv

class Algorithm:
    """
    RL algorithm interface
    """
    def __init__(self, c):
        self.c = c.setdefaults(normclip=None, use_critic=True, lam=1, batch_concat=False, device='cpu')

    def on_step_start(self):
        return {}

    def optimize(self, rollouts):
        raise NotImplementedError

    def value_loss(self, v_pred, ret, v_start=None, mask=None):
        c = self.c
        mask = slice(None) if mask is None else mask
        unclipped = (v_pred - ret) ** 2
        if v_start is None or c.vclip is None: # no value clipping
            return unclipped[mask].mean()
        clipped_value = v_start + (v_pred - v_start).clamp(-c.vclip, c.vclip)
        clipped = (clipped_value - ret) ** 2
        return torch.max(unclipped, clipped)[mask].mean() # no gradient if larger

    def step_loss(self, loss):
        c = self.c
        c._opt.zero_grad()
        if torch.isnan(loss):
            import q; q.d()
            raise RuntimeError('Encountered nan loss during training')
        loss.backward()
        if c.normclip:
            torch.nn.utils.clip_grad_norm_(c._model.parameters(), c.normclip)
        c._opt.step()

class ValueFitting(Algorithm):
    def __init__(self, c):
        super().__init__(c.setdefaults(vclip=None))

    def optimize(self, rollouts):
        c = self.c
        buffer = c._buffer[:c._buffer_size]
        for i_gd in range(c.n_gds):
            batch_stats = []
            for idxs, mb in buffer.iter_minibatch(max(1, c._buffer_size // c.size_mb), concat=c.batch_concat, device=c.device):
                pred = c._model(mb.obs, value=True)
                value_mask = mb.obs.get('value_mask') if isinstance(mb.obs, dict) else None
                loss = self.value_loss(pred.value, mb.ret, v_start=mb.value, mask=value_mask)
                self.step_loss(loss)
                batch_stats.append(from_torch(dict(loss=loss)))
            c.log_stats(pd.DataFrame(batch_stats).mean(axis=0), ii=i_gd, n_ii=c.n_gds)
        c.flush_writer_buffer()

class Imitation(Algorithm):
    def __init__(self, c):
        super().__init__(c.setdefaults(n_gds=10, lr=1e-3, vcoef=1, vclip=None))

    def optimize(self, rollouts):
        c = self.c
        buffer = c._buffer[:c._buffer_size]

        for i_gd in range(c.n_gds):
            batch_stats = NamedArrays()
            for _, mb in buffer.iter_minibatch(max(1, c._buffer_size // c.size_mb), concat=c.batch_concat, device=c.device):
                pred = c._model(mb.obs, policy=True, value=True)
                curr_dist = c.dist_class(pred.policy)
                label = mb.label
                n = len(label)
                n_pos = label.sum()
                n_neg = n - n_pos
                if isinstance(c.action_space, Box):
                    z = torch.normal(0, 1, (n, 10), device=c.device) # pathwise estimator
                    samples = curr_dist.mean + curr_dist.std * z
                    samples = (samples.clamp(c.low, 1) - c.low) / (1 - c.low)
                    mse = ((label.view(-1, 1) - samples) ** 2).mean(dim=1)
                    entropy = curr_dist.entropy().mean()
                    ent_loss = -c.entcoef * entropy
                    if c.get('imitation_balance'):
                        pos_loss = label.dot(mse) / n_pos if n_pos > 0 else 0
                        neg_loss = (1 - label).dot(mse) / n_neg if n_neg > 0 else 0
                        policy_loss = pos_loss + neg_loss + ent_loss
                        batch_stats.append(policy_loss=policy_loss,n_pos=n_pos, pos_loss=pos_loss, n_neg=n_neg, neg_loss=neg_loss, entropy=entropy, ent_loss=ent_loss, std=curr_dist.std.mean())
                    else:
                        mse_loss = mse.mean()
                        policy_loss = mse_loss + ent_loss
                        batch_stats.append(policy_loss=policy_loss, mse_loss=mse_loss, entropy=entropy, ent_loss=ent_loss, std=curr_dist.std.mean())
                else:
                    logp = curr_dist.logp(mb.label.long())
                    if c.get('imitation_balance'):
                        pos_loss = -label.dot(logp) / n_pos
                        neg_loss = -(1 - label).dot(logp) / n_neg
                        policy_loss = pos_loss + neg_loss
                        batch_stats.append(policy_loss=policy_loss, pos_loss=pos_loss, neg_loss=neg_loss)
                    else:
                        policy_loss = logp.mean()
                        batch_stats.append(policy_loss=policy_loss)
                if c.use_critic:
                    value_loss = self.value_loss(pred.value, mb.ret, v_start=mb.value, mask=mb.obs.get('value_mask'))
                    batch_stats.append(value_loss=value_loss)
                    loss = policy_loss + value_loss * c.vcoef
                else:
                    loss = policy_loss
                self.step_loss(loss)
            c.log_stats(dict(ii=i_gd, n_ii=c.n_gds, **pd.DataFrame(from_torch(batch_stats)).mean(axis=0)))
        c.flush_writer_buffer()

class PPO(Algorithm):
    def __init__(self, c):
        super().__init__(c.setdefaults(use_critic=True, n_gds=30, pclip=0.3, vcoef=1, vclip=1, klcoef=0.2, kltarg=0.01, entcoef=0))

    def on_step_start(self):
        stats = dict(klcoef=self.c.klcoef)
        if self.c.entcoef:
            stats['entcoef'] = self.entcoef
        return stats

    @property
    def entcoef(self):
        c = self.c
        return c.schedule(c.entcoef, c.get('ent_schedule'))

    def optimize(self, rollouts):
        c = self.c
        batch = rollouts.filter('obs', 'policy', 'action', 'pg_obj', 'ret', *lif(c.use_critic, 'value', 'adv'))
        value_warmup = c._i < c.get('n_value_warmup', 0)

        for i_gd in range(c.n_gds):
            batch_stats = []
            for idxs, mb in batch.iter_minibatch(c.get('n_minibatches'), concat=c.batch_concat, device=c.device):
                if not len(mb):
                    continue
                start_dist = c.dist_class(mb.policy)
                start_logp = start_dist.logp(mb.action)
                if 'pg_obj' not in batch:
                    mb.pg_obj = mb.adv if c.use_critic else mb.ret
                # TODO: if custom backwards func implemented, no need to if/else here
                pred = c._model(mb.obs, value=True, policy=True)
                curr_dist = c.dist_class(pred.policy)
                p_ratio = (curr_dist.logp(mb.action) - start_logp).exp()

                pg_obj = mb.pg_obj
                if c.adv_norm:
                    pg_obj = normalize(pg_obj)

                policy_loss = -torch.min(
                    pg_obj * p_ratio,
                    pg_obj * p_ratio.clamp(1 - c.pclip, 1 + c.pclip) # no gradient if larger
                ).mean()

                kl = start_dist.kl(curr_dist).mean()
                entropy = curr_dist.entropy().mean()

                loss = policy_loss + c.klcoef * kl - self.entcoef * entropy
                stats = dict(
                    policy_loss=policy_loss, kl=kl, entropy=entropy
                )

                if value_warmup:
                    loss = loss.detach()

                if c.use_critic:
                    value_mask = mb.obs.get('value_mask') if isinstance(mb.obs, dict) else None
                    value_loss = self.value_loss(pred.value, mb.ret, v_start=mb.value, mask=value_mask)
                    loss += c.vcoef * value_loss
                    stats['value_loss'] = value_loss
                self.step_loss(loss)
                batch_stats.append(from_torch(stats))
            c.log_stats(pd.DataFrame(batch_stats).mean(axis=0), ii=i_gd, n_ii=c.n_gds)
        c.flush_writer_buffer()

        if c.klcoef:
            kl = from_torch(kl)
            if kl > 2 * c.kltarg:
                c.klcoef *= 1.5
            elif kl < 0.5 * c.kltarg:
                c.klcoef *= 0.5

class PG(PPO):
    def __init__(self, c):
        super().__init__(c.var(n_gds=1, vcoef=0, klcoef=0, kltarg=0, use_critic=False))

class TRPO(Algorithm):
    def __init__(self, c):
        if c.get('max_kl'):
            c.start_max_kl = c.end_max_kl = c.max_kl
        super().__init__(c.setdefaults(
            use_critic=True, start_max_kl=0.01, end_max_kl=0.01, steps_cg=10, steps_backtrack=10, damping=0.1, accept_ratio=0.1, n_gds=1))

    @property
    def max_kl(self):
        c = self.c
        return c.start_max_kl + (c.end_max_kl - c.start_max_kl) * c._i / c.n_steps

    def on_step_start(self):
        return dict(max_kl=self.max_kl)

    def optimize(self, rollouts):
        c = self.c
        batch = rollouts.filter('obs', 'policy', 'action', 'pg_obj', 'ret', *lif(c.use_critic, 'value', 'adv'))
        (_, b), = batch.iter_minibatch(None, concat=c.batch_concat, device=c.device) # to be consistent with PPO
        pg_obj = b.pg_obj if 'pg_obj' in b else b.adv if c.use_critic else b.ret

        if c.adv_norm:
            pg_obj = normalize(pg_obj)
        start_dist = c.dist_class(b.policy)
        start_logp = start_dist.logp(b.action)
        def surrogate(dist):
            p_ratio = (dist.logp(b.action) - start_logp).exp()
            return (pg_obj * p_ratio).mean()

        # objective is -policy_loss, actually here the p_ratio is just 1, but we care about the gradients

        # TODO: if custom backwards func implemented, no need to if/else here
        pred = c._model(b.obs, value=True, policy=True)
        pred_dist = c.dist_class(pred.policy)
        obj = surrogate(pred_dist)

        from torch.nn.utils import parameters_to_vector, vector_to_parameters

        # TODO: change params network depending on if residual transfering
        if c.residual_transfer:
            params = list(c._model.res_head.parameters())
        else:
            params = list(c._model.p_head.parameters())
        # print(params)
        flat_start_params = parameters_to_vector(params).clone()
        grad_obj = parameters_to_vector(torch.autograd.grad(obj, params, retain_graph=True))

        # Make fisher product estimator
        kl = start_dist.kl(pred_dist).mean() # kl is 0, but we care about the gradient
        grad_kl = parameters_to_vector(torch.autograd.grad(kl, params, create_graph=True))

        def fvp_fn(x): # fisher vector product
            return parameters_to_vector(
                torch.autograd.grad(grad_kl @ x, params, retain_graph=True)
            ).detach() + x * c.damping

        def cg_solve(fvp_fn, b, nsteps):
            """
            Conjugate Gradients Algorithm
            Solves Hx = b, where H is the Fisher matrix and b is known
            """
            x = torch.zeros_like(b) # solution
            r = b.clone() # residual
            p = b.clone() # direction
            new_rnorm = r @ r
            for _ in range(nsteps):
                rnorm = new_rnorm
                fvp = fvp_fn(p)
                alpha = rnorm / (p @ fvp)
                x += alpha * p
                r -= alpha * fvp
                new_rnorm = r @ r
                p = r + new_rnorm / rnorm * p
            return x
        step = cg_solve(fvp_fn, grad_obj, c.steps_cg)
        max_trpo_step = (2 * self.max_kl / (step @ fvp_fn(step))).sqrt() * step

        with torch.no_grad(): # backtrack until we find best step
            improve_thresh = grad_obj @ max_trpo_step * c.accept_ratio
            step = max_trpo_step
            for i_scale in range(c.steps_backtrack):
                vector_to_parameters(flat_start_params + step, params)
                # import pdb; pdb.set_trace()
                test_dist = c.dist_class(c._model(b.obs, policy=True).policy)
                test_obj = surrogate(test_dist)
                kl = start_dist.kl(test_dist).mean()
                if kl < self.max_kl and test_obj - obj > improve_thresh:
                    break
                step /= 2
                improve_thresh /= 2
            else:
                vector_to_parameters(flat_start_params, params)
                test_dist = start_dist
                test_obj = obj
                kl = 0

        if c.use_critic:
            shared = getattr(c._model, 'shared', None)
            if shared is not None:
                assert len(shared) == 0, 'Value network and policy network cannot share weights'
            for i_gd in range(c.n_gds):
                batch_stats = []
                for idxs, mb in rollouts.iter_minibatch(c.get('n_minibatches'), concat=c.batch_concat, device=c.device):
                    pred = c._model(mb.obs, value=True)
                    value_mask = mb.obs.get('value_mask') if isinstance(mb.obs, dict) else None
                    value_loss = self.value_loss(pred.value, mb.ret, mask=value_mask)
                    self.step_loss(value_loss)
                    batch_stats.append(dict(value_loss=from_torch(value_loss)))
                c.log_stats(pd.DataFrame(batch_stats).mean(axis=0), ii=i_gd, n_ii=c.n_gds)
        c.flush_writer_buffer()
        entropy = test_dist.entropy().mean()
        c.log_stats(from_torch(dict(policy_loss=-obj, final_policy_loss=-test_obj, i_scale=i_scale, kl=kl, entropy=entropy)))<|MERGE_RESOLUTION|>--- conflicted
+++ resolved
@@ -315,18 +315,6 @@
                 nn.init.zeros_(m.weight)
 
     def forward(self, inp, value=False, policy=False, argmax=None):
-<<<<<<< HEAD
-        s = self.shared(inp)
-        pred = Namespace()
-        if value and self.v_head:
-            pred.value = self.v_head(s).view(-1)
-        if policy or argmax is not None:
-            pred.policy = self.p_head(s)
-
-            if argmax is not None:
-                dist = self.c.dist_class(pred.policy)
-                pred.action = dist.argmax() if argmax else dist.sample()
-=======
         # TODO: residual transfer: forward pred has to give sum of preds from main (nominal) and residual network
         # also only defined for continuous actions (not discrete like lc)
 
@@ -365,7 +353,6 @@
             
            # TODO: return pred {nominal value, policy tuple, sum of actions} -- what is policy being used for? why return --> what type to return
 
->>>>>>> 95007898
         return pred
     
     # TODO: implement custom backward (more extensible if I want to fix value function in future), or
