--- conflicted
+++ resolved
@@ -164,21 +164,10 @@
         speed_reward=reward
         ttc = self.calc_ttc()
 
-<<<<<<< HEAD
-        # self.rollout_info.append(ttc=ttc)
-        # print(self.rollout_info.keys(), type(self.rollout_info.reward))
-        # print(ttc, self.rollout_info.keys(), type(self.rollout_info['ttc'][0]), type(self.rollout_info['speed'][0]), type(self.rollout_info['speed'][0][0]))
-        # need to normalize ttc
-        reward = (1-c.beta)*reward/max_speed + c.beta*ttc/7
-        # reward = ttc/7
-        # return dict(obs=obs, reward=reward, ttc=ttc, speed_reward=speed_reward) # use just dict  here, other envs use this so rollout takes care of it (may have to make ring version of on_rollout_end??)
-        return obs.astype(np.float32), reward, False, None, ttc
-=======
         reward = (1-c.beta)*reward/max_speed + c.beta*ttc
         returned = dict(obs=obs.astype(np.float32), reward=reward, ttc=ttc, speed_reward=speed_reward) 
         return returned
         # return obs.astype(np.float32), reward, False, None, ttc
->>>>>>> 8372310e
 
     def calc_ttc(self):
         cur_veh_list = self.ts.vehicles
@@ -195,34 +184,7 @@
                 # print('else187')
             ttcs.append(ttc)
         fleet_ttc = np.nanmean(np.array(ttcs))
-<<<<<<< HEAD
         return np.log10(fleet_ttc) if not np.isnan(fleet_ttc) else 7 # arbitrarily set big ttc
-    
-    # def calc_ttc(self):
-    #     cur_veh_list = self.ts.vehicles
-    #     ttcs = []
-    #     for v in cur_veh_list:
-    #         leader, headway = v.leader()
-    #         v_speed = v.speed + 1e-31 # account for if 0 speed
-    #         leader_speed = leader.speed + 1e-31
-    #         if leader_speed < v_speed:
-    #             ttc = min(7.75e17, headway/(v_speed-leader_speed))/945212408460.721 # max ttc hardcoded 5
-    #             # print('ttc valid: calculated as ', headway/(v_speed-leader_speed), "returned as", ttc)
-    #         else:
-    #             ttc = 7.75e17/945212408460.721
-    #             # print('ttc invalid', ttc)
-    #         ttcs.append(ttc)
-    #     return np.mean(np.array(ttcs))
-
-
-
-    # def append_step_info(self):
-    #     super().append_step_info()
-    #     self.rollout_info.append(n_veh_network=len(self.ts.vehicles))
-=======
-        return fleet_ttc if not np.isnan(fleet_ttc) else 100 # arbitrarily set big ttc
->>>>>>> 8372310e
-
 
 class Ring(Main):
     def create_env(c):
